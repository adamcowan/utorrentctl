#!/usr/bin/env python3

"""
	This program is free software: you can redistribute it and/or modify
	it under the terms of the GNU Lesser General Public License as published by
	the Free Software Foundation, either version 3 of the License, or
	(at your option) any later version.

	This program is distributed in the hope that it will be useful,
	but WITHOUT ANY WARRANTY; without even the implied warranty of
	MERCHANTABILITY or FITNESS FOR A PARTICULAR PURPOSE.  See the
	GNU General Public License for more details.

	You should have received a copy of the GNU General Public License
	along with this program.  If not, see <http://www.gnu.org/licenses/>.

=====

	utorrentctl - uTorrent cli remote control utility

"""
import datetime
import os
import optparse
import sys
import utorrent.rss as rss
from utorrent.uTorrent import Desktop, Falcon, LinuxServer
from utorrent.connection import Connection
from utorrent import uTorrentError
import utorrent as utorrent_module


level1 = "   "
level2 = level1 * 2
level3 = level1 * 3


def print_console( *objs, sep = " ", end = "\n", file = sys.stdout ):
	global print_orig
	print( *map( lambda x: str( x ).encode( sys.stdout.encoding, "replace" ).decode( sys.stdout.encoding ), objs ), sep = sep, end = end,
	       file = file )


def get_config_dir():
	config_home = os.getenv( "XDG_CONFIG_HOME" )
	if config_home is None:
		config_home = os.path.expanduser( "~" ) + os.path.sep + ".config"
	return config_home + os.path.sep + "utorrentctl" + os.path.sep


def get_cache_dir():
	config_home = os.getenv( "XDG_CACHE_HOME" )
	if config_home is None:
		config_home = os.path.expanduser( "~" ) + os.path.sep + ".cache"
	return config_home + os.path.sep + "utorrentctl" + os.path.sep


def dump_writer( obj, props, level1 = level2, level2 = level3 ):
	for name in sorted( props ):
		print_console( level1 + name, end = "" )
		try:
			value = getattr( obj, name )
			if utorrent_module.is_list_type( value ):
				print_console( ":" )
				for item in value:
					if opts.verbose and hasattr( item, "verbose_str" ):
						item_str = item.verbose_str( )
					else:
						item_str = str( item )
					print_console( level2 + item_str )
			else:
				if hasattr( obj, name + "_h" ):
					print_console( " = {} ({})".format( value, getattr( obj, name + "_h" ) ) )
				else:
					print_console( " = {}".format( value ) )
		except AttributeError:
			print_console( )


def filetree_writer( tree, cur_level = 0 ):
	for name, leaf in tree.items( ):
		if isinstance( leaf, dict ):
			print_console( level1 * cur_level + "+ " + name )
			filetree_writer( leaf, cur_level + 1 )
		else:
			print_console( level1 * cur_level + ( leaf.verbose_str( ) if opts.verbose else str( leaf ) ) )


try:
	sys.path.append( get_config_dir( ) )
	from config import utorrentcfg
except ImportError:
	utorrentcfg = { "host": None, "login": None, "password": None }

if not "api" in utorrentcfg:
	utorrentcfg["api"] = None

if not "default_torrent_format" in utorrentcfg:
	utorrentcfg["default_torrent_format"] = None

parser = optparse.OptionParser( )
parser.add_option( "-H", "--host", dest = "host", help = "host of uTorrent (hostname:port)" )
parser.add_option( "-U", "--user", dest = "user", help = "WebUI login" )
parser.add_option( "-P", "--password", dest = "password", help = "WebUI password" )
parser.add_option( "--api", dest = "api",
                   help = "Disable autodetection of server version and force specific API: linux, desktop (2.x), falcon (3.x)" )
parser.add_option( "-n", "--nv", "--no-verbose", action = "store_false", dest = "verbose", default = True,
                   help = "show shortened info in most cases (quicker, saves network traffic)" )
parser.add_option( "--server-version", action = "store_const", dest = "action", const = "server_version", help = "print uTorrent server version" )
parser.add_option( "-l", "--list-torrents", action = "store_const", dest = "action", const = "torrent_list", help = "list all torrents" )
parser.add_option( "-c", "--active", action = "store_true", dest = "active", default = False,
                   help = "when listing torrents display only active ones (speed > 0)" )
parser.add_option( "-f", "--format", default = utorrentcfg["default_torrent_format"], dest = "format",
                   help = "display torrent list in specific format, e.g. '{hash} {name} {ratio}', use --dump to view full list of available fields + peer_info (display seeds or peers depending on progress)" )
parser.add_option( "--label", dest = "label", help = "when listing torrents display only ones with specified label" )
parser.add_option( "-s", "--sort", default = "name", dest = "sort_field", help = "sort torrents, use --dump to view full list of available fields" )
parser.add_option( "--desc", action = "store_true", dest = "sort_desc", default = False, help = "sort torrents in descending order" )
parser.add_option( "-a", "--add-file", action = "store_const", dest = "action", const = "add_file",
                   help = "add torrents specified by local file names, with force flag will force-start torrent after adding (filename filename ...)" )
parser.add_option( "-u", "--add-url", action = "store_const", dest = "action", const = "add_url",
                   help = "add torrents specified by urls, with force flag will force-start torrent after adding magnet url (url url ...)" )
parser.add_option( "--dir", dest = "download_dir",
                   help = "directory to download added torrent, absolute or relative to current download dir (for add, download)" )
parser.add_option( "--settings", action = "store_const", dest = "action", const = "settings_get",
                   help = "show current server settings, optionally you can use specific setting keys (name name ...)" )
parser.add_option( "--set", action = "store_const", dest = "action", const = "settings_set",
                   help = "assign settings value (key1=value1 key2=value2 ...)" )
parser.add_option( "--start", action = "store_const", dest = "action", const = "torrent_start", help = "start torrents (hash hash ...)" )
parser.add_option( "--stop", action = "store_const", dest = "action", const = "torrent_stop", help = "stop torrents (hash hash ...)" )
parser.add_option( "--pause", action = "store_const", dest = "action", const = "torrent_pause", help = "pause torrents (hash hash ...)" )
parser.add_option( "--resume", action = "store_const", dest = "action", const = "torrent_resume", help = "resume torrents (hash hash ...)" )
parser.add_option( "--recheck", action = "store_const", dest = "action", const = "torrent_recheck",
                   help = "recheck torrents, torrent will be stopped and restarted if needed (hash hash ...)" )
parser.add_option( "--remove", action = "store_const", dest = "action", const = "torrent_remove", help = "remove torrents (hash hash ...)" )
parser.add_option( "--all", action = "store_true", dest = "all", default = False,
                   help = "applies action to all torrents/rss feeds (for start, stop, pause, resume, recheck, rss-update)" )
parser.add_option( "-F", "--force", action = "store_true", dest = "force", default = False,
                   help = "forces current command (for start, recheck (with all), remove, add-file, add-url, download)" )
parser.add_option( "--data", action = "store_true", dest = "with_data", default = False,
                   help = "when removing torrent also remove its data (for remove, also enabled by --force)" )
parser.add_option( "--torrent", action = "store_true", dest = "with_torrent", default = False,
                   help = "when removing torrent also remove its torrent file (for remove with uTorrent server, also enabled by --force)" )
parser.add_option( "-i", "--info", action = "store_const", dest = "action", const = "torrent_info",
                   help = "show info and file/trackers list for the specified torrents (hash hash ...)" )
parser.add_option( "--dump", action = "store_const", dest = "action", const = "torrent_dump",
                   help = "show full torrent info in key=value view (hash hash ...)" )
parser.add_option( "--stats", action = "store_const", dest = "action", const = "stats",
                   help = "display server download/upload statistics (uTorrent server only)" )
parser.add_option( "--reset-stats", action = "store_const", dest = "action", const = "reset_stats",
                   help = "reset server download/upload statistics (uTorrent server only)" )
parser.add_option( "--download", action = "store_const", dest = "action", const = "download",
                   help = "downloads specified file, with force flag will overwrite all existing files (hash.file_index)" )
parser.add_option( "--prio", action = "store_const", dest = "action", const = "set_file_priority",
                   help = "sets specified file priority, if you omit file_index then priority will be set for all files (hash[.file_index][=prio] hash[.file_index][=prio] ...) prio=0..3, if not specified then 2 is by default" )
parser.add_option( "--set-props", action = "store_const", dest = "action", const = "set_props",
                   help = "change properties of torrent, e.g. label; use --dump to view them (hash.prop=value hash.prop=value ...)" )
parser.add_option( "--rss-list", action = "store_const", dest = "action", const = "rss_list", help = "list all rss feeds and filters" )
parser.add_option( "--rss-add", action = "store_const", dest = "action", const = "rss_add",
                   help = "add rss feeds specified by urls (feed_url feed_url ...)" )
parser.add_option( "--rss-update", action = "store_const", dest = "action", const = "rss_update",
                   help = "forces update of the specified rss feeds (feed_id feed_id ...)" )
parser.add_option( "--rss-remove", action = "store_const", dest = "action", const = "rss_remove",
                   help = "removes rss feeds specified by ids (feed_id feed_id ...)" )
parser.add_option( "--rss-dump", action = "store_const", dest = "action", const = "rss_dump",
                   help = "show full rss feed info in key=value view (feed_id feed_id ...)" )
parser.add_option( "--rss-set-props", action = "store_const", dest = "action", const = "rss_set_props",
                   help = "change properties of rss feed; use --rss-dump to view them (feed_id.prop=value feed_id.prop=value ...)" )
parser.add_option( "--rssfilter-add", action = "store_const", dest = "action", const = "rssfilter_add",
                   help = "add filters for specified rss feeds (feed_id feed_id ...)" )
parser.add_option( "--rssfilter-remove", action = "store_const", dest = "action", const = "rssfilter_remove",
                   help = "removes rss filter specified by ids (filter_id filter_id ...)" )
parser.add_option( "--rssfilter-dump", action = "store_const", dest = "action", const = "rssfilter_dump",
                   help = "show full rss filter info in key=value view (filter_id filter_id ...)" )
parser.add_option( "--rssfilter-set-props", action = "store_const", dest = "action", const = "rssfilter_set_props",
                   help = "change properties of rss filter; use --rssfilter-dump to view them (filter_id.prop=value filter_id.prop=value ...)" )
parser.add_option( "--magnet", action = "store_const", dest = "action", const = "get_magnet",
                   help = "generate magnet link for the specified torrents (hash hash ...)" )
opts, args = parser.parse_args( )

try:

	if opts.host is None: # we didn't supply host in command line => load auth data from config
		opts.host = utorrentcfg["host"]
		if opts.user is None:
			opts.user = utorrentcfg["login"]
		if opts.password is None:
			opts.password = utorrentcfg["password"]
		if opts.api is None:
			opts.api = utorrentcfg["api"]

	utorrent = None
	if opts.action is not None:
		utorrent = Connection( opts.host, opts.user, opts.password ).utorrent( opts.api )

	if opts.action == "server_version":
		print_console( utorrent.version( ).verbose_str( ) if opts.verbose else utorrent.version( ) )

	elif opts.action == "torrent_list":
		total_ul, total_dl, count, total_size = 0, 0, 0, 0
		opts.sort_field = opts.sort_field.lower( )
		if not opts.sort_field in utorrent.TorrentClass.get_public_attrs( ) + utorrent.TorrentClass.get_readonly_attrs( ):
			opts.sort_field = "name"
		for h, t in sorted( utorrent.torrent_list( ).items( ), key = lambda x: getattr( x[1], opts.sort_field ), reverse = opts.sort_desc ):
			if not opts.active or opts.active and ( t.ul_speed > 0 or t.dl_speed > 0 ): # handle --active
				if opts.label is None or opts.label == t.label: # handle --label
					count += 1
					total_size += t.progress / 100 * t.size
					if opts.verbose:
						print_console( t.verbose_str( opts.format ) )
						total_ul += t.ul_speed
						total_dl += t.dl_speed
					else:
						print_console( t )
		if opts.verbose:
			print_console( "Total speed: D:{}/s U:{}/s  count: {}  size: {}".format(
				utorrent_module.human_size( total_dl ), utorrent_module.human_size( total_ul ),
				count, utorrent_module.human_size( total_size )
			) )

	elif opts.action == "add_file":
		for i in args:
			print_console( "Submitting {}...".format( i ) )
			hsh = utorrent.torrent_add_file( i, opts.download_dir )
			print_console( level1 + "Info hash = {}".format( hsh ) )
			if opts.force:
				print_console( level1 + "Forcing start..." )
				utorrent.torrent_start( hsh, True )

	elif opts.action == "add_url":
		for i in args:
			print_console( "Submitting {}...".format( i ) )
			hsh = utorrent.torrent_add_url( i, opts.download_dir )
			if hsh is not None:
				print_console( level1 + "Info hash = {}".format( hsh ) )
				if opts.force:
					print_console( level1 + "Forcing start..." )
					utorrent.torrent_start( hsh, True )

	elif opts.action == "settings_get":
		for i in sorted( utorrent.settings_get( ).items( ) ):
			if len( args ) == 0 or i[0] in args:
				print_console( "{} = {}".format( *i ) )

	elif opts.action == "settings_set":
		utorrent.settings_set( { k: v for k, v in [i.split( "=" ) for i in args] } )

	elif opts.action == "torrent_start":
		torr_list = None
		if opts.all:
			torr_list = utorrent.torrent_list( )
			args = torr_list.keys( )
			print_console( "Starting all torrents..." )
		else:
			if opts.verbose:
				torrs = utorrent.resolve_torrent_hashes( args, torr_list )
			else:
				torrs = args
			print_console( "Starting " + ", ".join( torrs ) + "..." )
		utorrent.torrent_start( args, opts.force )

	elif opts.action == "torrent_stop":
		torr_list = None
		if opts.all:
			torr_list = utorrent.torrent_list( )
			args = torr_list.keys( )
			print_console( "Stopping all torrents..." )
		else:
			if opts.verbose:
				torrs = utorrent.resolve_torrent_hashes( args, torr_list )
			else:
				torrs = args
			print_console( "Stopping " + ", ".join( torrs ) + "..." )
		utorrent.torrent_stop( args )

	elif opts.action == "torrent_resume":
		torr_list = None
		if opts.all:
			torr_list = utorrent.torrent_list( )
			args = torr_list.keys( )
			print_console( "Resuming all torrents..." )
		else:
			if opts.verbose:
				torrs = utorrent.resolve_torrent_hashes( args, torr_list )
			else:
				torrs = args
			print_console( "Resuming " + ", ".join( torrs ) + "..." )
		utorrent.torrent_resume( args )

	elif opts.action == "torrent_pause":
		torr_list = None
		if opts.all:
			torr_list = utorrent.torrent_list( )
			args = torr_list.keys( )
			print_console( "Pausing all torrents..." )
		else:
<<<<<<< HEAD
=======
			if with_torrent:
				self.do_action( "removetorrent", { "hash" : self._get_hashes( torrents ) } )
			else:
				self.do_action( "remove", { "hash" : self._get_hashes( torrents ) } )

	def torrent_remove_with_torrent( self, torrents ):
		return self.torrent_remove( torrents, False, True )

	def torrent_remove_with_data_torrent( self, torrents ):
		return self.torrent_remove( torrents, True, True )

	def file_get( self, file_hash, buffer, range_start = None, range_len = None, progress_cb = None ):
		parent_hash, index = self.parse_hash_prop( file_hash )
		self.do_action( 
			"proxy",
			{ "id" : parent_hash, "file" : index },
			range_start = range_start,
			range_len = range_len,
			save_buffer = buffer,
			progress_cb = progress_cb
		)

	def settings_get( self, extended_attributes = False ):
		res = self.do_action( "getsettings" )
		out = {}
		for name, type, value, attrs in res["settings"]:
			out[name] = self._setting_val( type, value )
		return out

	def rss_add( self, url ):
		return self.rss_update( -1, { "url" : url } )

	def rss_update( self, feed_id, params ):
		params["feed-id"] = feed_id
		res = self.do_action( "rss-update", params )
		if "rss_ident" in res:
			return int( res["rss_ident"] )
		return feed_id

	def rss_remove( self, feed_id ):
		self.do_action( "rss-remove", { "feed-id" : feed_id } )

	def rssfilter_add( self, feed_id = -1 ):
		return self.rssfilter_update( -1, { "feed-id" : feed_id } )

	def rssfilter_update( self, filter_id, params ):
		params["filter-id"] = filter_id
		res = self.do_action( "filter-update", params )
		if "filter_ident" in res:
			return int( res["filter_ident"] )
		return filter_id

	def rssfilter_remove( self, filter_id ):
		self.do_action( "filter-remove", { "filter-id" : filter_id } )

	def xfer_history_get( self ):
		return self.do_action( "getxferhist" )["transfer_history"]

	def xfer_history_reset( self ):
		self.do_action( "resetxferhist" )


class uTorrentLinuxServer( uTorrentFalcon ):

	_pathmodule = posixpath

	api_version = 2 # http://download.utorrent.com/linux/utorrent-server-3.0-21886.tar.gz:bittorrent-server-v3_0/docs/uTorrent_Server.html

	def version( self ):
		if not self._version:
			self._version = Version( self.do_action( "getversion" ) )
		return self._version


if __name__ == "__main__":

	import optparse, sys

	level1 = "   "
	level2 = level1 * 2
	level3 = level1 * 3

	print_orig = print

	def print( *objs, sep = " ", end = "\n", file = sys.stdout ):
		global print_orig
		print_orig( *map( lambda x: str( x ).encode( sys.stdout.encoding, "replace" ).decode( sys.stdout.encoding ), objs ), sep = sep, end = end, file = file )

	def get_config_dir():
		config_home = os.getenv( "XDG_CONFIG_HOME" )
		if config_home == None:
			config_home = os.path.expanduser( "~" ) + os.path.sep + ".config"
		return config_home + os.path.sep + "utorrentctl" + os.path.sep

	def get_cache_dir():
		config_home = os.getenv( "XDG_CACHE_HOME" )
		if config_home == None:
			config_home = os.path.expanduser( "~" ) + os.path.sep + ".cache"
		return config_home + os.path.sep + "utorrentctl" + os.path.sep

	def dump_writer( obj, props, level1 = level2, level2 = level3 ):
		for name in sorted( props ):
			print( level1 + name, end = "" )
			try:
				value = getattr( obj, name )
				if is_list_type( value ):
					print( ":" )
					for item in value:
						if opts.verbose and hasattr( item, "verbose_str" ):
							item_str = item.verbose_str()
						else:
							item_str = str( item )
						print( level2 + item_str )
				else:
					if hasattr( obj, name + "_h" ):
						print( " = {} ({})".format( value, getattr( obj, name + "_h" ) ) )
					else:
						print( " = {}".format( value ) )
			except AttributeError:
				print()

	def filetree_writer( tree, cur_level = 0 ):
		for name, leaf in tree.items():
			if isinstance( leaf, dict ):
				print( level1 * cur_level + "+ " + name )
				filetree_writer( leaf, cur_level + 1 )
			else:
				print( level1 * cur_level + ( leaf.verbose_str() if opts.verbose else str( leaf ) ) )

	try:
		sys.path.append( get_config_dir() )
		from config import utorrentcfg
	except ImportError:
		utorrentcfg = { "host" : None, "login" : None, "password" : None }

	if not "api" in utorrentcfg:
		utorrentcfg["api"] = None

	if not "default_torrent_format" in utorrentcfg:
		utorrentcfg["default_torrent_format"] = None

	parser = optparse.OptionParser()
	parser.add_option( "-H", "--host", dest = "host", help = "host of uTorrent (hostname:port)" )
	parser.add_option( "-U", "--user", dest = "user", help = "WebUI login" )
	parser.add_option( "-P", "--password", dest = "password", help = "WebUI password" )
	parser.add_option( "--api", dest = "api", help = "Disable autodetection of server version and force specific API: linux, desktop (2.x), falcon (3.x)" )
	parser.add_option( "-n", "--nv", "--no-verbose", action = "store_false", dest = "verbose", default = True, help = "show shortened info in most cases (quicker, saves network traffic)" )
	parser.add_option( "--server-version", action = "store_const", dest = "action", const = "server_version", help = "print uTorrent server version" )
	parser.add_option( "-l", "--list-torrents", action = "store_const", dest = "action", const = "torrent_list", help = "list all torrents" )
	parser.add_option( "-c", "--active", action = "store_true", dest = "active", default = False, help = "when listing torrents display only active ones (speed > 0)" )
	parser.add_option( "-f", "--format", default = utorrentcfg["default_torrent_format"], dest = "format", help = "display torrent list in specific format, e.g. '{hash} {name} {ratio}', use --dump to view full list of available fields + peer_info (display seeds or peers depending on progress)" )
	parser.add_option( "--label", dest = "label", help = "when listing torrents display only ones with specified label" )
	parser.add_option( "-s", "--sort", default = "name", dest = "sort_field", help = "sort torrents, use --dump to view full list of available fields" )
	parser.add_option( "--desc", action = "store_true", dest = "sort_desc", default = False, help = "sort torrents in descending order" )
	parser.add_option( "-a", "--add-file", action = "store_const", dest = "action", const = "add_file", help = "add torrents specified by local file names, with force flag will force-start torrent after adding (filename filename ...)" )
	parser.add_option( "-u", "--add-url", action = "store_const", dest = "action", const = "add_url", help = "add torrents specified by urls, with force flag will force-start torrent after adding magnet url (url url ...)" )
	parser.add_option( "--dir", dest = "download_dir", help = "directory to download added torrent, absolute or relative to current download dir (for add, download)" )
	parser.add_option( "--settings", action = "store_const", dest = "action", const = "settings_get", help = "show current server settings, optionally you can use specific setting keys (name name ...)" )
	parser.add_option( "--set", action = "store_const", dest = "action", const = "settings_set", help = "assign settings value (key1=value1 key2=value2 ...)" )
	parser.add_option( "--start", action = "store_const", dest = "action", const = "torrent_start", help = "start torrents (hash hash ...)" )
	parser.add_option( "--stop", action = "store_const", dest = "action", const = "torrent_stop", help = "stop torrents (hash hash ...)" )
	parser.add_option( "--pause", action = "store_const", dest = "action", const = "torrent_pause", help = "pause torrents (hash hash ...)" )
	parser.add_option( "--resume", action = "store_const", dest = "action", const = "torrent_resume", help = "resume torrents (hash hash ...)" )
	parser.add_option( "--recheck", action = "store_const", dest = "action", const = "torrent_recheck", help = "recheck torrents, torrent will be stopped and restarted if needed (hash hash ...)" )
	parser.add_option( "--remove", action = "store_const", dest = "action", const = "torrent_remove", help = "remove torrents (hash hash ...)" )
	parser.add_option( "--all", action = "store_true", dest = "all", default = False, help = "applies action to all torrents/rss feeds (for start, stop, pause, resume, recheck, rss-update)" )
	parser.add_option( "-F", "--force", action = "store_true", dest = "force", default = False, help = "forces current command (for start, recheck (with all), remove, add-file, add-url, download)" )
	parser.add_option( "--data", action = "store_true", dest = "with_data", default = False, help = "when removing torrent also remove its data (for remove, also enabled by --force)" )
	parser.add_option( "--torrent", action = "store_true", dest = "with_torrent", default = False, help = "when removing torrent also remove its torrent file (for remove with uTorrent server, also enabled by --force)" )
	parser.add_option( "-i", "--info", action = "store_const", dest = "action", const = "torrent_info", help = "show info and file/trackers list for the specified torrents (hash hash ...)" )
	parser.add_option( "--dump", action = "store_const", dest = "action", const = "torrent_dump", help = "show full torrent info in key=value view (hash hash ...)" )
	parser.add_option( "--stats", action = "store_const", dest = "action", const = "stats", help = "display server download/upload statistics (uTorrent server only)" )
	parser.add_option( "--reset-stats", action = "store_const", dest = "action", const = "reset_stats", help = "reset server download/upload statistics (uTorrent server only)" )
	parser.add_option( "--download", action = "store_const", dest = "action", const = "download", help = "downloads specified file, with force flag will overwrite all existing files (hash.file_index)" )
	parser.add_option( "--prio", action = "store_const", dest = "action", const = "set_file_priority", help = "sets specified file priority, if you omit file_index then priority will be set for all files (hash[.file_index][=prio] hash[.file_index][=prio] ...) prio=0..3, if not specified then 2 is by default" )
	parser.add_option( "--set-props", action = "store_const", dest = "action", const = "set_props", help = "change properties of torrent, e.g. label; use --dump to view them (hash.prop=value hash.prop=value ...)" )
	parser.add_option( "--rss-list", action = "store_const", dest = "action", const = "rss_list", help = "list all rss feeds and filters" )
	parser.add_option( "--rss-add", action = "store_const", dest = "action", const = "rss_add", help = "add rss feeds specified by urls (feed_url feed_url ...)" )
	parser.add_option( "--rss-update", action = "store_const", dest = "action", const = "rss_update", help = "forces update of the specified rss feeds (feed_id feed_id ...)" )
	parser.add_option( "--rss-remove", action = "store_const", dest = "action", const = "rss_remove", help = "removes rss feeds specified by ids (feed_id feed_id ...)" )
	parser.add_option( "--rss-dump", action = "store_const", dest = "action", const = "rss_dump", help = "show full rss feed info in key=value view (feed_id feed_id ...)" )
	parser.add_option( "--rss-set-props", action = "store_const", dest = "action", const = "rss_set_props", help = "change properties of rss feed; use --rss-dump to view them (feed_id.prop=value feed_id.prop=value ...)" )
	parser.add_option( "--rssfilter-add", action = "store_const", dest = "action", const = "rssfilter_add", help = "add filters for specified rss feeds (feed_id feed_id ...)" )
	parser.add_option( "--rssfilter-remove", action = "store_const", dest = "action", const = "rssfilter_remove", help = "removes rss filter specified by ids (filter_id filter_id ...)" )
	parser.add_option( "--rssfilter-dump", action = "store_const", dest = "action", const = "rssfilter_dump", help = "show full rss filter info in key=value view (filter_id filter_id ...)" )
	parser.add_option( "--rssfilter-set-props", action = "store_const", dest = "action", const = "rssfilter_set_props", help = "change properties of rss filter; use --rssfilter-dump to view them (filter_id.prop=value filter_id.prop=value ...)" )
	parser.add_option( "--magnet", action = "store_const", dest = "action", const = "get_magnet", help = "generate magnet link for the specified torrents (hash hash ...)" )
	parser.add_option( "--limit", dest = "limit", default = 0, help = "limit the number of records to return, 0 returns all, default is 0")
	opts, args = parser.parse_args()

	try:

		if opts.host == None: # we didn't supply host in command line => load auth data from config
			opts.host = utorrentcfg["host"]
			if opts.user == None:
				opts.user = utorrentcfg["login"]
			if opts.password == None:
				opts.password = utorrentcfg["password"]
			if opts.api == None:
				opts.api = utorrentcfg["api"]

		if opts.action != None:
			utorrent = uTorrentConnection( opts.host, opts.user, opts.password ).utorrent( opts.api )

		if opts.action == "server_version":
			print( utorrent.version().verbose_str() if opts.verbose else utorrent.version() )

		elif opts.action == "torrent_list":
			total_ul, total_dl, count, total_size = 0, 0, 0, 0
			opts.sort_field = opts.sort_field.lower()
			# ensure that int is returned
			opts.limit = int(opts.limit)
			if not opts.sort_field in utorrent.TorrentClass.get_public_attrs() + utorrent.TorrentClass.get_readonly_attrs():
				opts.sort_field = "name"
			for h, t in sorted( utorrent.torrent_list().items(), key = lambda x: getattr( x[1], opts.sort_field ), reverse = opts.sort_desc ):
				if not opts.active or opts.active and ( t.ul_speed > 0 or t.dl_speed > 0 ): # handle --active
					if opts.label == None or opts.label == t.label: # handle --label
						count += 1
						if opts.limit > 0 and count > opts.limit:
							break
						total_size += t.progress / 100 * t.size
						if opts.verbose:
							print( t.verbose_str( opts.format ) )
							total_ul += t.ul_speed
							total_dl += t.dl_speed
						else:
							print( t )
>>>>>>> 28768455
			if opts.verbose:
				torrs = utorrent.resolve_torrent_hashes( args, torr_list )
			else:
				torrs = args
			print_console( "Pausing " + ", ".join( torrs ) + "..." )
		utorrent.torrent_pause( args )

	elif opts.action == "torrent_recheck":
		torr_list = utorrent.torrent_list( )
		if opts.all:
			if opts.force:
				args = torr_list.keys( )
				print_console( "Rechecking all torrents..." )
			else:
				raise uTorrentError( "Refusing to recheck all torrents! Please specify --force to override" )
		else:
			if opts.verbose:
				torrs = utorrent.resolve_torrent_hashes( args, torr_list )
			else:
				torrs = args
			print_console( "Rechecking " + ", ".join( torrs ) + "..." )
		for hsh in args:
			if hsh in torr_list:
				torr = torr_list[hsh]
				torr.stop( )
				torr.recheck( )
				if ( torr.status.started and not torr.status.paused ) or torr.status.error:
					torr.start( not ( torr.status.queued or torr.status.error ) )

	elif opts.action == "torrent_remove":
		if opts.verbose:
			torrs = utorrent.resolve_torrent_hashes( args )
		else:
			torrs = args
		print_console( "Removing " + ", ".join( torrs ) + "..." )
		if utorrent.api_version == LinuxServer.api_version:
			utorrent.torrent_remove( args, opts.with_data or opts.force, opts.with_torrent or opts.force )
		else:
			utorrent.torrent_remove( args, opts.with_data or opts.force )

	elif opts.action == "torrent_info":
		tors = utorrent.torrent_list( )
		files = utorrent.file_list( args )
		infos = utorrent.torrent_info( args )
		for hsh, fls in files.items( ):
			print_console( tors[hsh].verbose_str( opts.format ) if opts.verbose else tors[hsh] )
			print_console( level1 + ( infos[hsh].verbose_str( ) if opts.verbose else str( infos[hsh] ) ) )
			print_console( level1 + "Files ({}):".format( len( fls ) ) )
			for f in fls:
				print_console( level2 + ( f.verbose_str( ) if opts.verbose else str( f ) ) )
			print_console( level1 + "Trackers:" )
			for tr in infos[hsh].trackers:
				print_console( level2 + tr )

	elif opts.action == "torrent_dump":
		tors = utorrent.torrent_list( )
		infos = utorrent.torrent_info( args )
		for hsh, info in infos.items( ):
			print_console( tors[hsh].verbose_str( opts.format ) if opts.verbose else tors[hsh] )
			print_console( level1 + "Properties:" )
			dump_writer( tors[hsh], tors[hsh].get_public_attrs( ) )
			dump_writer( info, info.get_public_attrs( ) )
			print_console( level1 + "Read-only:" )
			dump_writer( tors[hsh], tors[hsh].get_readonly_attrs( ) )

	elif opts.action == "stats":
		res = utorrent.xfer_history_get( )
		excl_local = utorrent.settings_get( )["net.limit_excludeslocal"]
		torrents = utorrent.torrent_list( )
		today_start = datetime.datetime.now( ).replace( hour = 0, minute = 0, second = 0, microsecond = 0 )
		period = len( res["daily_download"] )
		period_start = today_start - datetime.timedelta( days = period - 1 )

		down_total_local = sum( res["daily_local_download"] )
		down_total = sum( res["daily_download"] ) - ( down_total_local if excl_local else 0 )
		up_total_local = sum( res["daily_local_upload"] )
		up_total = sum( res["daily_upload"] ) - ( down_total_local if excl_local else 0 )
		period_added_torrents = { k: v for k, v in torrents.items( ) if v.added_on >= period_start }
		period_completed_torrents = { k: v for k, v in torrents.items( ) if v.completed_on >= period_start }
		print_console( "Last {} days:".format( period ) )
		print_console(
			level1 + "Downloaded: {} (+{} local)".format( utorrent_module.human_size( down_total ), utorrent_module.human_size( down_total_local ) ) )
		print_console(
			level1 + "  Uploaded: {} (+{} local)".format( utorrent_module.human_size( up_total ), utorrent_module.human_size( up_total_local ) ) )
		print_console( level1 + "     Total: {} (+{} local)".format( utorrent_module.human_size( down_total + up_total ),
		                                                             utorrent_module.human_size( down_total_local + up_total_local ) ) )
		print_console( level1 + "Ratio: {:.2f}".format( up_total / down_total ) )
		print_console( level1 + "Added torrents: {}".format( len( period_added_torrents ) ) )
		print_console( level1 + "Completed torrents: {}".format( len( period_completed_torrents ) ) )

		down_day_local = res["daily_local_download"][0]
		down_day = res["daily_download"][0] - ( down_day_local if excl_local else 0 )
		up_day_local = res["daily_local_upload"][0]
		up_day = res["daily_upload"][0] - ( up_day_local if excl_local else 0 )
		today_added_torrents = { k: v for k, v in torrents.items( ) if v.added_on >= today_start }
		today_completed_torrents = { k: v for k, v in torrents.items( ) if v.completed_on >= today_start }
		print_console( "Today:" )
		print_console(
			level1 + "Downloaded: {} (+{} local)".format( utorrent_module.human_size( down_day ), utorrent_module.human_size( down_day_local ) ) )
		print_console(
			level1 + "  Uploaded: {} (+{} local)".format( utorrent_module.human_size( up_day ), utorrent_module.human_size( up_day_local ) ) )
		print_console( level1 + "     Total: {} (+{} local)".format( utorrent_module.human_size( down_day + up_day ),
		                                                             utorrent_module.human_size( down_day_local + up_day_local ) ) )
		print_console( level1 + "Ratio: {:.2f}".format( up_day / down_day ) )
		print_console( level1 + "Added torrents: {}".format( len( today_added_torrents ) ) )
		print_console( level1 + "Completed torrents: {}".format( len( today_completed_torrents ) ) )

	elif opts.action == "reset_stats":
		res = utorrent.xfer_history_reset( )

	elif opts.action == "download":
		if utorrent.api_version < Falcon.api_version:
			raise uTorrentError( "Downloading files only supported for uTorrent 3.x and uTorrent Server" )
		for filespec in args:
			parent_hash, indices = Desktop.parse_hash_prop( filespec )
			files = utorrent.file_list( parent_hash )
			if len( files ) == 0:
				print_console( "Specified torrent or file does not exist" )
				sys.exit( 1 )
			base_dir = opts.download_dir if opts.download_dir else "."
			make_tree = False # single file download => place it in the base directory
			torrents = None
			if indices == None:
				indices = [i for i, f in enumerate( files[parent_hash] ) if f.progress == 100 and f.priority.value > 0]
				if len( files[parent_hash] ) > 1:
					make_tree = True # whole torrent download => keep directory tree
				torrents = utorrent.torrent_list( )
			else:
				indices = ( int( indices ), )

			def progress( loaded, total ):
				global bar_width, increm, start_time
				progr = int( round( loaded / increm ) ) if increm > 0 else 1
				delta = datetime.datetime.now( ) - start_time
				delta = delta.seconds + delta.microseconds / 1000000
				if opts.verbose:
					print_console( "[{}{}] {} {}/s eta: {}{}".format(
						"*" * progr, "_" * ( bar_width - progr ),
						utorrent_module.human_size( total ),
						utorrent_module.human_size( loaded / delta ),
						utorrent_module.human_time_delta( ( total - loaded ) / ( loaded / delta ) if loaded > 0 else 0 ),
						" " * 25
					), sep = "", end = ""
					)
					print_console( "\b" * ( bar_width + 70 ), end = "" )
					sys.stdout.flush( )

			for index in indices:
				if make_tree:
					filename = base_dir + os.path.sep + torrents[parent_hash].name + os.path.sep + os.path.normpath( files[parent_hash][index].name )
				else:
					filename = base_dir + os.path.sep + utorrent.pathmodule.basename( files[parent_hash][index].name )
				verb = "Downloading"
				file = None
				range_start = None
				if os.path.exists( filename ):
					if opts.force:
						file = open( filename, "wb" )
						file.truncate( )
					elif os.path.getsize( filename ) == files[parent_hash][index].size:
						print_console( "Skipping {}, already exists, specify --force to overwrite...".format( filename ) )
					else:
						verb = "Resuming download"
						file = open( filename, "ab" )
						range_start = os.path.getsize( filename )
				else:
					try:
						os.makedirs( os.path.dirname( filename ) )
					except OSError as e:
						if e.args[0] != 17: # "File exists" => dir exists, by design, ignore
							raise e
					file = open( filename, "wb" )
				if file is not None:
					print_console( "{} {}...".format( verb, filename ) )
					bar_width = 50
					increm = files[parent_hash][index].size / bar_width
					start_time = datetime.datetime.now( )
					utorrent.file_get( "{}.{}".format( parent_hash, index ), file, range_start = range_start, progress_cb = progress )
					if opts.verbose:
						print_console( "" )

	elif opts.action == "set_file_priority":
		prios = { }
		for i in args:
			parts = i.split( "=" )
			if len( parts ) == 2:
				prios[parts[0]] = parts[1]
			else:
				prios[parts[0]] = "2"
		utorrent.file_set_priority( prios )

	elif opts.action == "set_props":
		props = []
		for a in args:
			hsh, value = a.split( "=", 1 )
			hsh, name = hsh.split( ".", 1 )
			props.append( { hsh: { name: value } } )
		utorrent.torrent_set_props( props )

	elif opts.action == "rss_list":
		rssfeeds = { }
		rssfilters = { }
		utorrent.torrent_list( None, rssfeeds, rssfilters )
		feed_id_index = { }
		for filter_id, filter_props in rssfilters.items( ):
			if not filter_props.feed_id in feed_id_index:
				feed_id_index[filter_props.feed_id] = []
			feed_id_index[filter_props.feed_id].append( filter_props )
		print_console( "Feeds:" )
		for feed_id, feed in rssfeeds.items( ):
			print_console( level1 + ( feed.verbose_str( ) if opts.verbose else str( feed ) ) )
			if feed_id in feed_id_index:
				print_console( level1 + "Filters:" )
				for filter_props in feed_id_index[feed_id]:
					print_console( level2 + ( filter_props.verbose_str( ) if opts.verbose else str( filter_props ) ) )
		if -1 in feed_id_index and len( feed_id_index[-1] ) > 0:
			print_console( "Global filters:" )
			for filter_props in feed_id_index[-1]:
				print_console( level1 + ( filter_props.verbose_str( ) if opts.verbose else str( filter_props ) ) )

	elif opts.action == "rss_add":
		for url in args:
			print_console( "Adding {}...".format( url ) )
			feed_id = utorrent.rss_add( url )
			if feed_id != -1:
				print_console( level1 + "Feed id = {} (add a filter to it to make it download something)".format( feed_id ) )
			else:
				print_console( level1 + "Failed to add feed" )

	elif opts.action == "rss_update":
		feed_list = None
		if opts.all:
			feed_list = utorrent.rss_list( )
			args = list( map( str, feed_list.keys( ) ) )
			print_console( "Updating all rss feeds..." )
		else:
			if opts.verbose:
				feeds = utorrent.resolve_feed_ids( args, feed_list )
			else:
				feeds = args
			print_console( "Updating " + ", ".join( feeds ) + "..." )
		for feed_id in args:
			utorrent.rss_update( feed_id, { "update": 1 } )

	elif opts.action == "rss_remove":
		if opts.verbose:
			feeds = utorrent.resolve_feed_ids( args )
		else:
			feeds = args
		print_console( "Removing " + ", ".join( feeds ) + "..." )
		for feed_id in args:
			utorrent.rss_remove( feed_id )

	elif opts.action == "rss_dump":
		feeds = utorrent.rss_list( )
		for feed_id, feed in { i: f for i, f in feeds.items( ) if str( i ) in args }.items( ):
			print_console( feed.url )
			print_console( level1 + "Properties:" )
			dump_writer( feed, feed.get_public_attrs( ) )
			print_console( level1 + "Read-only:" )
			dump_writer( feed, feed.get_readonly_attrs( ) )
			print_console( level1 + "Write-only:" )
			dump_writer( feed, feed.get_writeonly_attrs( ) )

	elif opts.action == "rss_set_props":
		for a in args:
			feed_id, value = a.split( "=", 1 )
			feed_id, name = feed_id.split( ".", 1 )
			if name in rss.Feed.get_public_attrs( ) or name in rss.Feed.get_writeonly_attrs( ):
				utorrent.rss_update( feed_id, { name: value } )

	elif opts.action == "rssfilter_add":
		for feed_id in args:
			print_console( "Adding filter for feed {}...".format( feed_id ) )
			filter_id = utorrent.rssfilter_add( feed_id )
			if filter_id != -1:
				print_console( level1 + "Filter id = {}".format( filter_id ) )
			else:
				print_console( level1 + "Failed to add filter" )

	elif opts.action == "rssfilter_remove":
		if opts.verbose:
			feeds = utorrent.resolve_filter_ids( args )
		else:
			feeds = args
		print_console( "Removing " + ", ".join( feeds ) + "..." )
		for filter_id in args:
			utorrent.rssfilter_remove( filter_id )

	elif opts.action == "rssfilter_dump":
		filters = utorrent.rssfilter_list( )
		for filter_id, filter_props in { i: f for i, f in filters.items( ) if str( i ) in args }.items( ):
			print_console( filter_props.name )
			print_console( level1 + "Properties:" )
			dump_writer( filter_props, filter_props.get_public_attrs( ) )
			print_console( level1 + "Read-only:" )
			dump_writer( filter_props, filter_props.get_readonly_attrs( ) )
			print_console( level1 + "Write-only:" )
			dump_writer( filter_props, filter_props.get_writeonly_attrs( ) )

	elif opts.action == "rssfilter_set_props":
		for a in args:
			filter_id, value = a.split( "=", 1 )
			filter_id, name = filter_id.split( ".", 1 )
			if name in rss.Filter.get_public_attrs( ) or rss.Filter.get_writeonly_attrs( ):
				utorrent.rssfilter_update( filter_id, { name.replace( "_", "-" ): value } )

	elif opts.action == "get_magnet":
		if opts.verbose:
			tors = utorrent.torrent_list( )
		for hsh, lnk in utorrent.torrent_get_magnet( args ).items( ):
			print_console( tors[hsh] if opts.verbose else hsh )
			print_console( level1 + lnk )

	else:
		parser.print_help( )

except uTorrentError as e:
	print_console( e )
	sys.exit( 1 )<|MERGE_RESOLUTION|>--- conflicted
+++ resolved
@@ -175,6 +175,7 @@
                    help = "change properties of rss filter; use --rssfilter-dump to view them (filter_id.prop=value filter_id.prop=value ...)" )
 parser.add_option( "--magnet", action = "store_const", dest = "action", const = "get_magnet",
                    help = "generate magnet link for the specified torrents (hash hash ...)" )
+parser.add_option( "--limit", dest = "limit", default = 0, help = "limit the number of records to return, 0 returns all, default is 0" )
 opts, args = parser.parse_args( )
 
 try:
@@ -198,12 +199,16 @@
 	elif opts.action == "torrent_list":
 		total_ul, total_dl, count, total_size = 0, 0, 0, 0
 		opts.sort_field = opts.sort_field.lower( )
+		# ensure that int is returned
+		opts.limit = int( opts.limit )
 		if not opts.sort_field in utorrent.TorrentClass.get_public_attrs( ) + utorrent.TorrentClass.get_readonly_attrs( ):
 			opts.sort_field = "name"
 		for h, t in sorted( utorrent.torrent_list( ).items( ), key = lambda x: getattr( x[1], opts.sort_field ), reverse = opts.sort_desc ):
 			if not opts.active or opts.active and ( t.ul_speed > 0 or t.dl_speed > 0 ): # handle --active
 				if opts.label is None or opts.label == t.label: # handle --label
 					count += 1
+					if opts.limit > 0 and count > opts.limit:
+						break
 					total_size += t.progress / 100 * t.size
 					if opts.verbose:
 						print_console( t.verbose_str( opts.format ) )
@@ -293,236 +298,6 @@
 			args = torr_list.keys( )
 			print_console( "Pausing all torrents..." )
 		else:
-<<<<<<< HEAD
-=======
-			if with_torrent:
-				self.do_action( "removetorrent", { "hash" : self._get_hashes( torrents ) } )
-			else:
-				self.do_action( "remove", { "hash" : self._get_hashes( torrents ) } )
-
-	def torrent_remove_with_torrent( self, torrents ):
-		return self.torrent_remove( torrents, False, True )
-
-	def torrent_remove_with_data_torrent( self, torrents ):
-		return self.torrent_remove( torrents, True, True )
-
-	def file_get( self, file_hash, buffer, range_start = None, range_len = None, progress_cb = None ):
-		parent_hash, index = self.parse_hash_prop( file_hash )
-		self.do_action( 
-			"proxy",
-			{ "id" : parent_hash, "file" : index },
-			range_start = range_start,
-			range_len = range_len,
-			save_buffer = buffer,
-			progress_cb = progress_cb
-		)
-
-	def settings_get( self, extended_attributes = False ):
-		res = self.do_action( "getsettings" )
-		out = {}
-		for name, type, value, attrs in res["settings"]:
-			out[name] = self._setting_val( type, value )
-		return out
-
-	def rss_add( self, url ):
-		return self.rss_update( -1, { "url" : url } )
-
-	def rss_update( self, feed_id, params ):
-		params["feed-id"] = feed_id
-		res = self.do_action( "rss-update", params )
-		if "rss_ident" in res:
-			return int( res["rss_ident"] )
-		return feed_id
-
-	def rss_remove( self, feed_id ):
-		self.do_action( "rss-remove", { "feed-id" : feed_id } )
-
-	def rssfilter_add( self, feed_id = -1 ):
-		return self.rssfilter_update( -1, { "feed-id" : feed_id } )
-
-	def rssfilter_update( self, filter_id, params ):
-		params["filter-id"] = filter_id
-		res = self.do_action( "filter-update", params )
-		if "filter_ident" in res:
-			return int( res["filter_ident"] )
-		return filter_id
-
-	def rssfilter_remove( self, filter_id ):
-		self.do_action( "filter-remove", { "filter-id" : filter_id } )
-
-	def xfer_history_get( self ):
-		return self.do_action( "getxferhist" )["transfer_history"]
-
-	def xfer_history_reset( self ):
-		self.do_action( "resetxferhist" )
-
-
-class uTorrentLinuxServer( uTorrentFalcon ):
-
-	_pathmodule = posixpath
-
-	api_version = 2 # http://download.utorrent.com/linux/utorrent-server-3.0-21886.tar.gz:bittorrent-server-v3_0/docs/uTorrent_Server.html
-
-	def version( self ):
-		if not self._version:
-			self._version = Version( self.do_action( "getversion" ) )
-		return self._version
-
-
-if __name__ == "__main__":
-
-	import optparse, sys
-
-	level1 = "   "
-	level2 = level1 * 2
-	level3 = level1 * 3
-
-	print_orig = print
-
-	def print( *objs, sep = " ", end = "\n", file = sys.stdout ):
-		global print_orig
-		print_orig( *map( lambda x: str( x ).encode( sys.stdout.encoding, "replace" ).decode( sys.stdout.encoding ), objs ), sep = sep, end = end, file = file )
-
-	def get_config_dir():
-		config_home = os.getenv( "XDG_CONFIG_HOME" )
-		if config_home == None:
-			config_home = os.path.expanduser( "~" ) + os.path.sep + ".config"
-		return config_home + os.path.sep + "utorrentctl" + os.path.sep
-
-	def get_cache_dir():
-		config_home = os.getenv( "XDG_CACHE_HOME" )
-		if config_home == None:
-			config_home = os.path.expanduser( "~" ) + os.path.sep + ".cache"
-		return config_home + os.path.sep + "utorrentctl" + os.path.sep
-
-	def dump_writer( obj, props, level1 = level2, level2 = level3 ):
-		for name in sorted( props ):
-			print( level1 + name, end = "" )
-			try:
-				value = getattr( obj, name )
-				if is_list_type( value ):
-					print( ":" )
-					for item in value:
-						if opts.verbose and hasattr( item, "verbose_str" ):
-							item_str = item.verbose_str()
-						else:
-							item_str = str( item )
-						print( level2 + item_str )
-				else:
-					if hasattr( obj, name + "_h" ):
-						print( " = {} ({})".format( value, getattr( obj, name + "_h" ) ) )
-					else:
-						print( " = {}".format( value ) )
-			except AttributeError:
-				print()
-
-	def filetree_writer( tree, cur_level = 0 ):
-		for name, leaf in tree.items():
-			if isinstance( leaf, dict ):
-				print( level1 * cur_level + "+ " + name )
-				filetree_writer( leaf, cur_level + 1 )
-			else:
-				print( level1 * cur_level + ( leaf.verbose_str() if opts.verbose else str( leaf ) ) )
-
-	try:
-		sys.path.append( get_config_dir() )
-		from config import utorrentcfg
-	except ImportError:
-		utorrentcfg = { "host" : None, "login" : None, "password" : None }
-
-	if not "api" in utorrentcfg:
-		utorrentcfg["api"] = None
-
-	if not "default_torrent_format" in utorrentcfg:
-		utorrentcfg["default_torrent_format"] = None
-
-	parser = optparse.OptionParser()
-	parser.add_option( "-H", "--host", dest = "host", help = "host of uTorrent (hostname:port)" )
-	parser.add_option( "-U", "--user", dest = "user", help = "WebUI login" )
-	parser.add_option( "-P", "--password", dest = "password", help = "WebUI password" )
-	parser.add_option( "--api", dest = "api", help = "Disable autodetection of server version and force specific API: linux, desktop (2.x), falcon (3.x)" )
-	parser.add_option( "-n", "--nv", "--no-verbose", action = "store_false", dest = "verbose", default = True, help = "show shortened info in most cases (quicker, saves network traffic)" )
-	parser.add_option( "--server-version", action = "store_const", dest = "action", const = "server_version", help = "print uTorrent server version" )
-	parser.add_option( "-l", "--list-torrents", action = "store_const", dest = "action", const = "torrent_list", help = "list all torrents" )
-	parser.add_option( "-c", "--active", action = "store_true", dest = "active", default = False, help = "when listing torrents display only active ones (speed > 0)" )
-	parser.add_option( "-f", "--format", default = utorrentcfg["default_torrent_format"], dest = "format", help = "display torrent list in specific format, e.g. '{hash} {name} {ratio}', use --dump to view full list of available fields + peer_info (display seeds or peers depending on progress)" )
-	parser.add_option( "--label", dest = "label", help = "when listing torrents display only ones with specified label" )
-	parser.add_option( "-s", "--sort", default = "name", dest = "sort_field", help = "sort torrents, use --dump to view full list of available fields" )
-	parser.add_option( "--desc", action = "store_true", dest = "sort_desc", default = False, help = "sort torrents in descending order" )
-	parser.add_option( "-a", "--add-file", action = "store_const", dest = "action", const = "add_file", help = "add torrents specified by local file names, with force flag will force-start torrent after adding (filename filename ...)" )
-	parser.add_option( "-u", "--add-url", action = "store_const", dest = "action", const = "add_url", help = "add torrents specified by urls, with force flag will force-start torrent after adding magnet url (url url ...)" )
-	parser.add_option( "--dir", dest = "download_dir", help = "directory to download added torrent, absolute or relative to current download dir (for add, download)" )
-	parser.add_option( "--settings", action = "store_const", dest = "action", const = "settings_get", help = "show current server settings, optionally you can use specific setting keys (name name ...)" )
-	parser.add_option( "--set", action = "store_const", dest = "action", const = "settings_set", help = "assign settings value (key1=value1 key2=value2 ...)" )
-	parser.add_option( "--start", action = "store_const", dest = "action", const = "torrent_start", help = "start torrents (hash hash ...)" )
-	parser.add_option( "--stop", action = "store_const", dest = "action", const = "torrent_stop", help = "stop torrents (hash hash ...)" )
-	parser.add_option( "--pause", action = "store_const", dest = "action", const = "torrent_pause", help = "pause torrents (hash hash ...)" )
-	parser.add_option( "--resume", action = "store_const", dest = "action", const = "torrent_resume", help = "resume torrents (hash hash ...)" )
-	parser.add_option( "--recheck", action = "store_const", dest = "action", const = "torrent_recheck", help = "recheck torrents, torrent will be stopped and restarted if needed (hash hash ...)" )
-	parser.add_option( "--remove", action = "store_const", dest = "action", const = "torrent_remove", help = "remove torrents (hash hash ...)" )
-	parser.add_option( "--all", action = "store_true", dest = "all", default = False, help = "applies action to all torrents/rss feeds (for start, stop, pause, resume, recheck, rss-update)" )
-	parser.add_option( "-F", "--force", action = "store_true", dest = "force", default = False, help = "forces current command (for start, recheck (with all), remove, add-file, add-url, download)" )
-	parser.add_option( "--data", action = "store_true", dest = "with_data", default = False, help = "when removing torrent also remove its data (for remove, also enabled by --force)" )
-	parser.add_option( "--torrent", action = "store_true", dest = "with_torrent", default = False, help = "when removing torrent also remove its torrent file (for remove with uTorrent server, also enabled by --force)" )
-	parser.add_option( "-i", "--info", action = "store_const", dest = "action", const = "torrent_info", help = "show info and file/trackers list for the specified torrents (hash hash ...)" )
-	parser.add_option( "--dump", action = "store_const", dest = "action", const = "torrent_dump", help = "show full torrent info in key=value view (hash hash ...)" )
-	parser.add_option( "--stats", action = "store_const", dest = "action", const = "stats", help = "display server download/upload statistics (uTorrent server only)" )
-	parser.add_option( "--reset-stats", action = "store_const", dest = "action", const = "reset_stats", help = "reset server download/upload statistics (uTorrent server only)" )
-	parser.add_option( "--download", action = "store_const", dest = "action", const = "download", help = "downloads specified file, with force flag will overwrite all existing files (hash.file_index)" )
-	parser.add_option( "--prio", action = "store_const", dest = "action", const = "set_file_priority", help = "sets specified file priority, if you omit file_index then priority will be set for all files (hash[.file_index][=prio] hash[.file_index][=prio] ...) prio=0..3, if not specified then 2 is by default" )
-	parser.add_option( "--set-props", action = "store_const", dest = "action", const = "set_props", help = "change properties of torrent, e.g. label; use --dump to view them (hash.prop=value hash.prop=value ...)" )
-	parser.add_option( "--rss-list", action = "store_const", dest = "action", const = "rss_list", help = "list all rss feeds and filters" )
-	parser.add_option( "--rss-add", action = "store_const", dest = "action", const = "rss_add", help = "add rss feeds specified by urls (feed_url feed_url ...)" )
-	parser.add_option( "--rss-update", action = "store_const", dest = "action", const = "rss_update", help = "forces update of the specified rss feeds (feed_id feed_id ...)" )
-	parser.add_option( "--rss-remove", action = "store_const", dest = "action", const = "rss_remove", help = "removes rss feeds specified by ids (feed_id feed_id ...)" )
-	parser.add_option( "--rss-dump", action = "store_const", dest = "action", const = "rss_dump", help = "show full rss feed info in key=value view (feed_id feed_id ...)" )
-	parser.add_option( "--rss-set-props", action = "store_const", dest = "action", const = "rss_set_props", help = "change properties of rss feed; use --rss-dump to view them (feed_id.prop=value feed_id.prop=value ...)" )
-	parser.add_option( "--rssfilter-add", action = "store_const", dest = "action", const = "rssfilter_add", help = "add filters for specified rss feeds (feed_id feed_id ...)" )
-	parser.add_option( "--rssfilter-remove", action = "store_const", dest = "action", const = "rssfilter_remove", help = "removes rss filter specified by ids (filter_id filter_id ...)" )
-	parser.add_option( "--rssfilter-dump", action = "store_const", dest = "action", const = "rssfilter_dump", help = "show full rss filter info in key=value view (filter_id filter_id ...)" )
-	parser.add_option( "--rssfilter-set-props", action = "store_const", dest = "action", const = "rssfilter_set_props", help = "change properties of rss filter; use --rssfilter-dump to view them (filter_id.prop=value filter_id.prop=value ...)" )
-	parser.add_option( "--magnet", action = "store_const", dest = "action", const = "get_magnet", help = "generate magnet link for the specified torrents (hash hash ...)" )
-	parser.add_option( "--limit", dest = "limit", default = 0, help = "limit the number of records to return, 0 returns all, default is 0")
-	opts, args = parser.parse_args()
-
-	try:
-
-		if opts.host == None: # we didn't supply host in command line => load auth data from config
-			opts.host = utorrentcfg["host"]
-			if opts.user == None:
-				opts.user = utorrentcfg["login"]
-			if opts.password == None:
-				opts.password = utorrentcfg["password"]
-			if opts.api == None:
-				opts.api = utorrentcfg["api"]
-
-		if opts.action != None:
-			utorrent = uTorrentConnection( opts.host, opts.user, opts.password ).utorrent( opts.api )
-
-		if opts.action == "server_version":
-			print( utorrent.version().verbose_str() if opts.verbose else utorrent.version() )
-
-		elif opts.action == "torrent_list":
-			total_ul, total_dl, count, total_size = 0, 0, 0, 0
-			opts.sort_field = opts.sort_field.lower()
-			# ensure that int is returned
-			opts.limit = int(opts.limit)
-			if not opts.sort_field in utorrent.TorrentClass.get_public_attrs() + utorrent.TorrentClass.get_readonly_attrs():
-				opts.sort_field = "name"
-			for h, t in sorted( utorrent.torrent_list().items(), key = lambda x: getattr( x[1], opts.sort_field ), reverse = opts.sort_desc ):
-				if not opts.active or opts.active and ( t.ul_speed > 0 or t.dl_speed > 0 ): # handle --active
-					if opts.label == None or opts.label == t.label: # handle --label
-						count += 1
-						if opts.limit > 0 and count > opts.limit:
-							break
-						total_size += t.progress / 100 * t.size
-						if opts.verbose:
-							print( t.verbose_str( opts.format ) )
-							total_ul += t.ul_speed
-							total_dl += t.dl_speed
-						else:
-							print( t )
->>>>>>> 28768455
 			if opts.verbose:
 				torrs = utorrent.resolve_torrent_hashes( args, torr_list )
 			else:
